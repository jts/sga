//-----------------------------------------------
// Copyright 2009 Wellcome Trust Sanger Institute
// Written by Jared Simpson (js18@sanger.ac.uk)
// Released under the GPL
//-----------------------------------------------
//
// sga - Main assembler driver program
//
#include <string>
#include <iostream>
#include "index.h" 
#include "overlap.h"
#include "assemble.h"
#include "oview.h"
#include "rmdup.h"
#include "preprocess.h"
#include "merge.h"
#include "correct.h"
#include "subgraph.h"
#include "scaffold.h"
#include "connect.h"
#include "walk.h"
#include "gmap.h"
#include "filter.h"
#include "fm-merge.h"
#include "scaffold2fasta.h"
#include "stats.h"
#include "filterBAM.h"
#include "cluster.h"
#include "gen-ssa.h"
#include "correct-long.h"
#include "convert-beetl.h"
#include "bwt2fa.h"
#include "graph-diff.h"
#include "hapgen.h"
#include "var2vcf.h"
<<<<<<< HEAD
#include "gapfill.h"
=======
#include "metagenome.h"
>>>>>>> d7c4b2b9

#define PROGRAM_BIN "sga"
#define AUTHOR "Jared Simpson"

static const char *SGA_VERSION_MESSAGE =
"String Graph Assembler (sga) Version " PACKAGE_VERSION "\n"
"Written by Jared Simpson.\n"
"\n"
"Copyright 2009 Wellcome Trust Sanger Institute\n";

static const char *SGA_USAGE_MESSAGE =
"Program: " PACKAGE_NAME "\n"
"Version: " PACKAGE_VERSION "\n"
"Contact: " AUTHOR " [" PACKAGE_BUGREPORT "]\n"
"Usage: " PROGRAM_BIN " <command> [options]\n\n"
"Commands:\n"
"           preprocess      filter and quality-trim reads\n"
"           index           build the BWT and FM-index for a set of reads\n"
"           merge           merge multiple BWT/FM-index files into a single index\n"
"           correct         correct sequencing errors in a set of reads\n"
"           fm-merge        merge unambiguously overlapped sequences using the FM-index\n"
"           overlap         compute overlaps between reads\n"
"           assemble        generate contigs from an assembly graph\n"
"           oview           view overlap alignments\n"
"           subgraph        extract a subgraph from a graph\n"
"           filter          remove reads from a data set\n"
"           bwt2fa          transform a bwt back into a set of sequences\n"
"           convert-beetl   convert an index file constructed with BEETL into SGA's format\n"
"\n\nExperimental commands:\n"
"           graph-diff      find and report strings that differ between two graphs\n"
"\n"
"\nExperimental commands:\n"
"           gen-ssa         generate a sampled suffix array for the given set of reads\n"
"           correct-long    correct long reads\n"
"           stats           print useful statistics about the read set\n"
"           connect         resolve the complete sequence of a paired-end fragment\n"
"           scaffold        generate ordered sets of contigs using distance estimates\n"
"           scaffold2fasta  convert the output of the scaffold subprogram into a fasta file\n"
"           filterBAM       filter out contaminating mate-pair data in a BAM file\n"
"           cluster         find clusters of reads belonging to the same connected component\n"
"           var2vcf         convert aligned variant sequences found by graph-diff into a VCF file\n"
<<<<<<< HEAD
"           hapgen          generate candidate haplotypes from an assembly graph\n"
"           gapfill         fill intra-scaffold gaps\n"
=======
"           metagenome      assemble contigs from metagenomics data\n"
>>>>>>> d7c4b2b9
"\n\nDeprecated commands:\n"
"           rmdup           duplicate read removal - superceded by sga filter\n"
"\nReport bugs to " PACKAGE_BUGREPORT "\n\n";

int main(int argc, char** argv)
{
    if(argc <= 1)
    {
        std::cout << SGA_USAGE_MESSAGE;
        return 0;
    }
    else
    {
        std::string command(argv[1]);
        if(command == "help" || command == "--help")
        {
            std::cout << SGA_USAGE_MESSAGE;
            return 0;
        }
        else if(command == "version" || command == "--version")
        {
            std::cout << SGA_VERSION_MESSAGE;
            return 0;
        }

        if(command == "preprocess")
            preprocessMain(argc - 1, argv + 1);
        else if(command == "index")
            indexMain(argc - 1, argv + 1);
        else if(command == "merge")
            mergeMain(argc - 1, argv + 1);
        else if(command == "filter")
            filterMain(argc - 1, argv + 1);
        else if(command == "stats")
            statsMain(argc - 1, argv + 1);
        else if(command == "rmdup")
            rmdupMain(argc - 1, argv + 1);
        else if(command == "fm-merge")
            FMMergeMain(argc - 1, argv + 1);
        else if(command == "overlap")
            overlapMain(argc - 1, argv + 1);
        else if(command == "correct")
            correctMain(argc - 1, argv + 1);
        else if(command == "assemble")
            assembleMain(argc - 1, argv + 1);
        else if(command == "connect")
            connectMain(argc - 1, argv + 1);
        else if(command == "gmap")
            gmapMain(argc - 1, argv + 1);
        else if(command == "subgraph")
            subgraphMain(argc - 1, argv + 1);
        else if(command == "walk")
            walkMain(argc - 1, argv + 1);
        else if(command == "oview")
            oviewMain(argc - 1, argv + 1);
        else if(command == "scaffold")
            scaffoldMain(argc - 1, argv + 1);
        else if(command == "scaffold2fasta")
            scaffold2fastaMain(argc - 1, argv + 1);
        else if(command == "filterBAM")
            filterBAMMain(argc - 1, argv + 1);
        else if(command == "cluster")
            clusterMain(argc - 1, argv + 1);
        else if(command == "gen-ssa")
            genSSAMain(argc - 1, argv + 1);
        else if(command == "correct-long")
            correctLongMain(argc - 1, argv + 1);
        else if(command == "convert-beetl")
            convertBeetlMain(argc - 1, argv + 1);
        else if(command == "bwt2fa")
            bwt2faMain(argc - 1, argv + 1);
        else if(command == "graph-diff")
            graphDiffMain(argc - 1, argv + 1);
        else if(command == "var2vcf")
            var2vcfMain(argc - 1, argv + 1);
<<<<<<< HEAD
        else if(command == "hapgen")
            hapgenMain(argc - 1, argv + 1);
        else if(command == "gapfill")
            gapfillMain(argc - 1, argv + 1);
=======
        else if(command == "metagenome")
            metagenomeMain(argc - 1, argv + 1);
>>>>>>> d7c4b2b9
        else
        {
            std::cerr << "Unrecognized command: " << command << "\n";
            return 1;
        }
    }

    return 0;
}<|MERGE_RESOLUTION|>--- conflicted
+++ resolved
@@ -34,11 +34,8 @@
 #include "graph-diff.h"
 #include "hapgen.h"
 #include "var2vcf.h"
-<<<<<<< HEAD
 #include "gapfill.h"
-=======
 #include "metagenome.h"
->>>>>>> d7c4b2b9
 
 #define PROGRAM_BIN "sga"
 #define AUTHOR "Jared Simpson"
@@ -80,12 +77,9 @@
 "           filterBAM       filter out contaminating mate-pair data in a BAM file\n"
 "           cluster         find clusters of reads belonging to the same connected component\n"
 "           var2vcf         convert aligned variant sequences found by graph-diff into a VCF file\n"
-<<<<<<< HEAD
 "           hapgen          generate candidate haplotypes from an assembly graph\n"
 "           gapfill         fill intra-scaffold gaps\n"
-=======
 "           metagenome      assemble contigs from metagenomics data\n"
->>>>>>> d7c4b2b9
 "\n\nDeprecated commands:\n"
 "           rmdup           duplicate read removal - superceded by sga filter\n"
 "\nReport bugs to " PACKAGE_BUGREPORT "\n\n";
@@ -161,15 +155,12 @@
             graphDiffMain(argc - 1, argv + 1);
         else if(command == "var2vcf")
             var2vcfMain(argc - 1, argv + 1);
-<<<<<<< HEAD
         else if(command == "hapgen")
             hapgenMain(argc - 1, argv + 1);
         else if(command == "gapfill")
             gapfillMain(argc - 1, argv + 1);
-=======
         else if(command == "metagenome")
             metagenomeMain(argc - 1, argv + 1);
->>>>>>> d7c4b2b9
         else
         {
             std::cerr << "Unrecognized command: " << command << "\n";
