--- conflicted
+++ resolved
@@ -33,11 +33,8 @@
 #include "gapfill.h"
 #include "variant-detectability.h"
 #include "rewrite-evidence-bam.h"
-<<<<<<< HEAD
 #include "preqc.h"
-=======
 #include "haplotype-filter.h"
->>>>>>> 867335b4
 
 #define PROGRAM_BIN "sga"
 #define AUTHOR "Jared Simpson"
@@ -153,13 +150,10 @@
             variantDetectabilityMain(argc - 1, argv + 1);
         else if(command == "rewrite-evidence-bam")
             rewriteEvidenceBAMMain(argc - 1, argv + 1);
-<<<<<<< HEAD
         else if(command == "preqc")
             preQCMain(argc - 1, argv + 1);
-=======
         else if(command == "haplotype-filter")
             haplotypeFilterMain(argc - 1, argv + 1);
->>>>>>> 867335b4
         else
         {
             std::cerr << "Unrecognized command: " << command << "\n";
