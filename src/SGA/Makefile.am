bin_PROGRAMS = sga

sga_CPPFLAGS = \
	-I$(top_srcdir)/Util \
	-I$(top_srcdir)/Bigraph \
	-I$(top_srcdir)/SuffixTools \
	-I$(top_srcdir)/StringGraph \
	-I$(top_srcdir)/Concurrency \
	-I$(top_srcdir)/Algorithm \
	-I$(top_srcdir)/SQG \
	-I$(top_srcdir)/Scaffold \
	-I$(top_srcdir)/Thirdparty

sga_LDADD = \
	$(top_builddir)/Scaffold/libscaffold.a \
    $(top_builddir)/StringGraph/libstringgraph.a \
	$(top_builddir)/Concurrency/libconcurrency.a \
    $(top_builddir)/Algorithm/libalgorithm.a \
	$(top_builddir)/SuffixTools/libsuffixtools.a \
	$(top_builddir)/Bigraph/libbigraph.a \
	$(top_builddir)/Util/libutil.a \
	$(top_builddir)/SQG/libsqg.a \
	$(top_builddir)/Thirdparty/libthirdparty.a

sga_LDFLAGS = -pthread

sga_SOURCES = sga.cpp \
              index.cpp index.h \
              overlap.cpp overlap.h \
              assemble.cpp assemble.h \
              correct.cpp correct.h \
              oview.cpp oview.h \
			  preprocess.cpp preprocess.h \
              rmdup.cpp rmdup.h \
              merge.cpp merge.h \
			  subgraph.cpp subgraph.h \
			  scaffold.cpp scaffold.h \
			  scaffold2fasta.cpp scaffold2fasta.h \
              connect.cpp connect.h \
              walk.cpp walk.h \
              filter.cpp filter.h \
              stats.cpp stats.h \
              fm-merge.cpp fm-merge.h \
              gmap.h gmap.cpp \
              filterBAM.h filterBAM.cpp \
              cluster.h cluster.cpp \
              gen-ssa.h gen-ssa.cpp \
              correct-long.h correct-long.cpp \
              convert-beetl.h convert-beetl.cpp \
              bwt2fa.h bwt2fa.cpp \
              graph-diff.h graph-diff.cpp \
              var2vcf.h var2vcf.cpp \
<<<<<<< HEAD
              hapgen.h hapgen.cpp \
              gapfill.h gapfill.cpp \
=======
              metagenome.h metagenome.cpp \
>>>>>>> d7c4b2b9
              OverlapCommon.h OverlapCommon.cpp \
              SGACommon.h <|MERGE_RESOLUTION|>--- conflicted
+++ resolved
@@ -50,11 +50,8 @@
               bwt2fa.h bwt2fa.cpp \
               graph-diff.h graph-diff.cpp \
               var2vcf.h var2vcf.cpp \
-<<<<<<< HEAD
               hapgen.h hapgen.cpp \
               gapfill.h gapfill.cpp \
-=======
               metagenome.h metagenome.cpp \
->>>>>>> d7c4b2b9
               OverlapCommon.h OverlapCommon.cpp \
               SGACommon.h 