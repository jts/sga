///----------------------------------------------
// Copyright 2011 Wellcome Trust Sanger Institute
// Written by Jared Simpson (js18@sanger.ac.uk)
// Released under the GPL
//-----------------------------------------------
//
// GraphCompare - Compare two (abstractly represented)
// graphs against each other to find strings
// only present in one.
//
// The graphs are abstractly represented as
// an FM-index.
//
#include "GraphCompare.h"
#include "BWTAlgorithms.h"
#include "SGAlgorithms.h"
#include "SGSearch.h"
#include "StdAlnTools.h"
#include "LRAlignment.h"
#include "HapgenUtil.h"
#include "DindelRealignWindow.h"
#include "DindelUtil.h"
#include "HaplotypeBuilder.h"
#include "BuilderCommon.h"
#include "Profiler.h"

// #define GRAPH_DIFF_DEBUG 1

//
// GraphCompareStats
//
void GraphCompareStats::clear()
{
    numBubbles = 0;
    numAttempted = 0;
    numTargetBranched = 0;
    numSourceBranched = 0;
    numTargetBroken = 0;
    numSourceBroken = 0;
    numWalkFailed = 0;
    numHBFailed = 0;
    numNoSolution = 0;

    numInsertions = 0;
    numDeletions = 0;
    numSubs = 0;
}

//
void GraphCompareStats::add(const GraphCompareStats& other)
{
    numBubbles += other.numBubbles;
    numAttempted += other.numAttempted;
    numTargetBranched += other.numTargetBranched;
    numSourceBranched += other.numSourceBranched;
    numTargetBroken += other.numTargetBroken;
    numSourceBroken += other.numSourceBroken;
    numWalkFailed += other.numWalkFailed;
    numHBFailed += other.numHBFailed;
    numNoSolution += other.numNoSolution;

    numInsertions += other.numInsertions;
    numDeletions += other.numDeletions;
    numSubs += other.numSubs;
}

//
void GraphCompareStats::print() const
{
    printf("Total attempts: %d\n", numAttempted);
    printf("Total bubbles: %d\n", numBubbles);
    printf("Failed - target branched: %d\n", numTargetBranched);
    printf("Failed - source branched: %d\n", numSourceBranched);
    printf("Failed - target broken: %d\n", numTargetBroken);
    printf("Failed - source broken: %d\n", numSourceBroken);
    printf("Failed - haplotype builder failed: %d\n", numHBFailed);
    printf("Failed - no walk: %d\n", numWalkFailed);
    printf("Failed - no solution: %d\n", numNoSolution);
    
    printf("Num subs found: %d\n", numSubs);
    printf("Num insertions found: %d\n", numInsertions);
    printf("Num deletions found: %d\n", numDeletions);
}

//
//
//
GraphCompare::GraphCompare(const GraphCompareParameters& params) : m_parameters(params)
{
    m_stats.clear();
}

//
GraphCompare::~GraphCompare()
{
}

GraphCompareResult GraphCompare::process(const SequenceWorkItem& item)
{
    PROFILE_FUNC("GraphCompare::process")
    GraphCompareResult result;
    SeqRecord currRead = item.read;
    std::string w = item.read.seq.toString();
    if(w.size() <= m_parameters.kmer)
    {
        return result;
    }

    // Perform a backwards search using the read sequence
    // Check which k-mers have already been visited using the
    // shared bitvector. If any bit in the range [l,u] is set
    // for a suffix of the read, then we do not visit those kmers
    // later
    int len = w.size();
    int num_kmers = len - m_parameters.kmer + 1;
    std::vector<bool> visitedKmers(false, num_kmers);

    int j = len - 1;
    char curr = w[j];
    BWTInterval interval;
    BWTAlgorithms::initInterval(interval, curr, m_parameters.pVariantBWT);
    --j;

    for(;j >= 0; --j)
    {
        curr = w[j];
        BWTAlgorithms::updateInterval(interval, curr, m_parameters.pVariantBWT);
        assert(interval.isValid());

        // At this point interval represents the suffix [j,len)
        // Check if the starting point of this interval is set
        if(j < num_kmers)
            visitedKmers[j] = m_parameters.pBitVector->test(interval.lower);
    }
    
    // Process the kmers that have not been previously visited
    // We only try to find variants from one k-mer per read. 
    // This heurestic handles the situation where we process a kmer,
    // spend a lot of time trying to assemble it into a string and fail,
    // then try again with the next k-mer in the read. Since all the k-mers
    // in a read are connected in the de Bruijn graph, if the first attempt
    // to assemble a k-mer into a variant fails, it is very unlikely that
    // subsequent attempts will succeed.
    bool variantAttempted = false;
    for(j = 0; j < num_kmers; ++j)
    {
        if(visitedKmers[j])
            continue; // skip
        std::string kmer = w.substr(j, m_parameters.kmer);
        
        // Get the interval for this kmer
        BWTInterval interval = BWTAlgorithms::findIntervalWithCache(m_parameters.pVariantBWT, 
                                                                    m_parameters.pVariantBWTCache, 
                                                                    kmer);

        // Check if this interval has been marked by a previous iteration of the loop
        assert(interval.isValid());
        if(m_parameters.pBitVector->test(interval.lower))
            continue;

        BWTInterval rc_interval = BWTAlgorithms::findIntervalWithCache(m_parameters.pVariantBWT, 
                                                                       m_parameters.pVariantBWTCache, 
                                                                       reverseComplement(kmer));
        
        size_t count = interval.size();
        if(rc_interval.isValid())
            count += rc_interval.size();

        if(count >= m_parameters.kmerThreshold && count < m_parameters.maxKmerThreshold && !variantAttempted)
        {
            // Check if this k-mer is present in the other base index
            size_t base_count = BWTAlgorithms::countSequenceOccurrencesWithCache(kmer, m_parameters.pBaseBWT, m_parameters.pBaseBWTCache);

            if(base_count == 0)
            {
                // This is a variant kmer
                variantAttempted = true;
                BWTVector bwts;
                bwts.push_back(m_parameters.pBaseBWT);
                bwts.push_back(m_parameters.pVariantBWT);
                //BubbleResult bubbleResult = processVariantKmer(kmer, count, bwts, 1);
                BubbleResult bubbleResult = processVariantKmerAggressive(kmer, count);

                if(bubbleResult.returnCode == BRC_OK)
                {
                    result.varStrings.push_back(bubbleResult.sourceString);
                    result.varCoverages.push_back(bubbleResult.sourceCoverage);

                    result.baseStrings.push_back(bubbleResult.targetString);
                    result.baseCoverages.push_back(bubbleResult.targetCoverage);
 
                    std::stringstream baseVCFSS;
                    std::stringstream variantVCFSS;
<<<<<<< HEAD

                    DindelReturnCode drc = DindelUtil::runDindelPairMatePair(bubbleResult.targetString,
                                                                     bubbleResult.sourceString,
                                                                     m_parameters,
                                                                     baseVCFSS,
                                                                     variantVCFSS);
                    /*
                    DindelReturnCode drc = DindelUtil::runNaiveCaller(bubbleResult.targetString,
                                                                      bubbleResult.sourceString,
                                                                      m_parameters,
                                                                      baseVCFSS,
                                                                      variantVCFSS);
                    */

=======
               
                    DindelReturnCode drc = DindelUtil::runDindelPairMatePair(kmer,
                                                                             bubbleResult.sourceString,
                                                                             bubbleResult.targetString,
                                                                             m_parameters,
                                                                             baseVCFSS,
                                                                             variantVCFSS);
                    //std::cout << "base:    " << baseVCFSS.str() << "\n";
                    //std::cout << "variant: " << variantVCFSS.str() << "\n";
                    
>>>>>>> e3d93ae3
                    if(drc == DRC_OK)
                    {                        
                        result.baseVCFStrings.push_back(baseVCFSS.str());
                        result.variantVCFStrings.push_back(variantVCFSS.str());
                    }
                }
            }
        }

        // Update the bit vector
        for(int64_t i = interval.lower; i <= interval.upper; ++i)
            m_parameters.pBitVector->set(i, true);

        for(int64_t i = rc_interval.lower; i <= rc_interval.upper; ++i)
            m_parameters.pBitVector->set(i, true);

        exit(0);
    }
    
    return result;
}

void GraphCompare::updateSharedStats(GraphCompareAggregateResults* pSharedStats)
{
    pSharedStats->updateShared(m_stats);
    m_stats.clear();
}

//
BubbleResult GraphCompare::processVariantKmer(const std::string& str, int count, const BWTVector& bwts, int varIndex)
{
    assert(varIndex == 0 || varIndex == 1);
    VariationBubbleBuilder builder;
    builder.setSourceIndex(bwts[varIndex]);
    builder.setTargetIndex(bwts[1 - varIndex]);
    builder.setSourceString(str, count);
    builder.setKmerThreshold(m_parameters.kmerThreshold);
    builder.setAllowedBranches(m_parameters.maxBranches);

    //
    BubbleResult result = builder.run();
    if(result.returnCode == BRC_OK)
    {
        assert(!result.targetString.empty());
        assert(!result.sourceString.empty());

        updateVariationCount(result);
        markVariantSequenceKmers(result.sourceString);
    }
    else
    {
        
        // Get all the kmers on this failed variant and mark them
        StringVector kmers = builder.getSourceKmers();
        for(size_t i = 0; i < kmers.size(); ++i)
            markVariantSequenceKmers(kmers[i]);
    }

    // Update the results stats
    m_stats.numAttempted += 1;
    switch(result.returnCode)
    {
        case BRC_UNKNOWN:
            assert(false);
        case BRC_OK:
            m_stats.numBubbles += 1;
            break;
        case BRC_SOURCE_BROKEN:
            m_stats.numSourceBroken += 1;
            break;
        case BRC_SOURCE_BRANCH:
            m_stats.numSourceBranched += 1;
            break;
        case BRC_TARGET_BROKEN:
            m_stats.numTargetBroken += 1;
            break;
        case BRC_TARGET_BRANCH:
            m_stats.numTargetBranched += 1;
            break;
        case BRC_WALK_FAILED:
            m_stats.numWalkFailed += 1;
            break;
        case BRC_HB_FAILED:
            m_stats.numHBFailed += 1;
            break;
        case BRC_NO_SOLUTION:
            m_stats.numNoSolution += 1;
            break;
    }
    
    return result;
}

//
BubbleResult GraphCompare::processVariantKmerAggressive(const std::string& str, int count)
{
    PROFILE_FUNC("GraphCompare::processVariantKmerAggressive")

#ifdef GRAPH_DIFF_DEBUG
    std::cout << "Processing variant kmer " << str << " with depth: " << count << "\n";
#endif
    (void)count;

    //
    std::string variant_str;
    bool found_variant_string = buildVariantStringGraph(str, variant_str);
    
    BubbleResult result;
    result.returnCode = BRC_UNKNOWN;

    size_t hb_k = m_parameters.kmer;

    if(found_variant_string)
    {
#ifdef GRAPH_DIFF_DEBUG
        // Make a kmer count profile for the putative variant string
        std::cout << "VProfile(" << m_parameters.kmer << "):";
        IntVector countProfile = makeCountProfile(variant_str, m_parameters.kmer, m_parameters.pVariantBWT, 9);
        std::copy(countProfile.begin(), countProfile.end(), std::ostream_iterator<int>(std::cout, ""));
        std::cout << "\n";


        std::cout << "BProfile(" << m_parameters.kmer << "):";
        countProfile = makeCountProfile(variant_str, m_parameters.kmer, m_parameters.pBaseBWT, 9);
        std::copy(countProfile.begin(), countProfile.end(), std::ostream_iterator<int>(std::cout, ""));
        std::cout << "\n";

        std::cout << "BProfile(31): ";
        countProfile = makeCountProfile(variant_str, 31, m_parameters.pBaseBWT, 9);
        std::copy(countProfile.begin(), countProfile.end(), std::ostream_iterator<int>(std::cout, ""));
        std::cout << "\n";
#endif
        // Run haplotype builder
        // Set the start/end points of the haplotype builder
        std::string startAnchorSeq = variant_str.substr(0, hb_k); 
        std::string endAnchorSeq = variant_str.substr(variant_str.length() - hb_k);

        if(startAnchorSeq == endAnchorSeq)
            return result;

        AnchorSequence startAnchor;
        startAnchor.sequence = startAnchorSeq;
        startAnchor.count = 0;
        startAnchor.position = 0;

        AnchorSequence endAnchor;
        endAnchor.sequence = endAnchorSeq;
        endAnchor.count = 0;
        endAnchor.position = 0;

        HaplotypeBuilder builder;
        builder.setTerminals(startAnchor, endAnchor);
        builder.setIndex(m_parameters.pBaseBWT, NULL);
        builder.setKmerParameters(hb_k, m_parameters.bReferenceMode ? 1 : 2);

        // Run the builder
        HaplotypeBuilderReturnCode hbCode = builder.run();
#ifdef GRAPH_DIFF_DEBUG
        std::cout << "HBC: " << hbCode << " VS: " << variant_str << "\n";
#endif
        HaplotypeBuilderResult hbResult;

        // The search was successful, build strings from the walks
        if(hbCode == HBRC_OK)
        {
            hbCode = builder.parseWalks(hbResult);
            if(hbCode == HBRC_OK)
            {
                std::string base_str = hbResult.haplotypes.front();
                
#ifdef GRAPH_DIFF_DEBUG
                StdAlnTools::globalAlignment(base_str, variant_str, true);
#endif
                result.returnCode = BRC_OK;
                result.targetString = base_str;
                result.sourceString = variant_str;
                markVariantSequenceKmers(variant_str);
            }
        }
    }
#ifdef GRAPH_DIFF_DEBUG
    else
    {
        std::cout << "Variant string not assembled\n";
    }
#endif
    return result;
}

// Graph-based method of building a variant string until it meets the graph of the normal
bool GraphCompare::buildVariantStringGraph(const std::string& startingKmer, std::string& outString)
{
    PROFILE_FUNC("GraphCompare::buildVariantStringGraph")
    // We search until we find the first common vertex in each direction
    bool joinFound[ED_COUNT];
    joinFound[ED_SENSE] = false;
    joinFound[ED_ANTISENSE] = false;

    size_t MIN_TARGET_COUNT = m_parameters.bReferenceMode ? 1 : 2;
    size_t MAX_ITERATIONS = 2000;
    size_t MAX_SIMULTANEOUS_BRANCHES = 20;
    size_t MAX_TOTAL_BRANCHES = 50;

    // Tracking stats
    size_t max_simul_branches_used = 0;
    size_t total_branches = 0;
    size_t iterations = 0;

    // Initialize the graph
    StringGraph* pGraph = new StringGraph;
    BuilderExtensionQueue queue;

    Vertex* pVertex = new(pGraph->getVertexAllocator()) Vertex(startingKmer, startingKmer);
    pVertex->setColor(GC_BLACK);
    pGraph->addVertex(pVertex);

    // Add the vertex to the extension queue
    queue.push(BuilderExtensionNode(pVertex, ED_SENSE));
    queue.push(BuilderExtensionNode(pVertex, ED_ANTISENSE));

    Vertex* pSenseJoin = NULL;
    Vertex* pAntisenseJoin = NULL;

    // Perform the extension. The while conditions are heuristics to avoid searching
    // the graph too much 
    while(!queue.empty() && iterations++ < MAX_ITERATIONS && queue.size() < MAX_SIMULTANEOUS_BRANCHES && total_branches < MAX_TOTAL_BRANCHES)
    {
        if(queue.size() > max_simul_branches_used)
            max_simul_branches_used = queue.size();

        BuilderExtensionNode curr = queue.front();
        queue.pop();

        // We have found a join in this direction, do not continue
        if(joinFound[curr.direction])
            continue;

        // Calculate de Bruijn extensions for this node
        std::string vertStr = curr.pVertex->getSeq().toString();
        AlphaCount64 extensionCounts = BWTAlgorithms::calculateDeBruijnExtensionsSingleIndex(vertStr, m_parameters.pVariantBWT, curr.direction);

        std::string extensionsUsed;
        for(size_t i = 0; i < DNA_ALPHABET::size; ++i)
        {
            char b = DNA_ALPHABET::getBase(i);
            size_t count = extensionCounts.get(b);
            //bool acceptExt = count >= m_parameters.kmerThreshold || (count > 0 && extensionCounts.hasUniqueDNAChar());
            bool acceptExt = count > 0;
            if(!acceptExt)
                continue;

            extensionsUsed.push_back(b);
            std::string newStr = BuilderCommon::makeDeBruijnVertex(vertStr, b, curr.direction);
            
            // Create the new vertex and edge in the graph
            // Skip if the vertex already exists
            if(pGraph->getVertex(newStr) != NULL)
                continue;
            
            // Allocate the new vertex and add it to the graph
            Vertex* pVertex = new(pGraph->getVertexAllocator()) Vertex(newStr, newStr);
            pVertex->setColor(GC_BLACK);
            pGraph->addVertex(pVertex);

            // Add edges
            BuilderCommon::addSameStrandDeBruijnEdges(pGraph, curr.pVertex, pVertex, curr.direction);
            
            // Check if this sequence is present in the FM-index of the target
            // If so, it is the join point of the de Bruijn graph and we extend no further.
            size_t targetCount = BWTAlgorithms::countSequenceOccurrences(newStr, m_parameters.pBaseBWT);
            if(targetCount >= MIN_TARGET_COUNT)
            {
                if(curr.direction == ED_SENSE)
                    pSenseJoin = pVertex;
                else
                    pAntisenseJoin = pVertex;
                joinFound[curr.direction] = true;
            }
            else
            {
                // Add the vertex to the extension queue
                queue.push(BuilderExtensionNode(pVertex, curr.direction));
            }
        }
        
        // Update the total number of times we branches the search
        if(!extensionsUsed.empty())
            total_branches += extensionsUsed.size() - 1;
    }

    /*
    std::string result_str = (pSenseJoin != NULL && pAntisenseJoin != NULL) ? "OK" : "FAIL";
    printf("VariantStringGraph\t%s\tMS:%zu\tTB:%zu\tNI:%zu\n", result_str.c_str(), max_simul_branches_used, total_branches, iterations);
    */

    // If the graph construction was successful, walk the graph
    // between the endpoints to make a string
    outString = "";
    if(pSenseJoin != NULL && pAntisenseJoin != NULL)
    {
        SGWalkVector outWalks;
        SGSearch::findWalks(pAntisenseJoin,
                            pSenseJoin,
                            ED_SENSE,
                            100000, // max distance to search
                            10000, // max nodes to search
                            true, // exhaustive search
                            outWalks);

        if(!outWalks.empty())
            outString = outWalks.front().getString(SGWT_START_TO_END);
    }
    
    delete pGraph;
    return !outString.empty();
}


// Transform inStr by substituting bases until all kmers covering it are found in the normal bwt
bool GraphCompare::transformVariantString(const std::string& inStr, std::string& outStr)
{
    size_t k = m_parameters.kmer;
    std::string inCopy = inStr;
    for(size_t i = k; i < inStr.size() - k + 1; ++i)
    {
        char cb = inStr[i];
        for(size_t j = 0; j < DNA_ALPHABET_SIZE; ++j)
        {
            char tb = DNA_ALPHABET::getBase(j);
            if(cb == tb)
                continue;
            inCopy[i] = tb;

            IntVector profile = makeCountProfile(inCopy, k, m_parameters.pBaseBWT, 100);
            bool allOK = true;
            for(size_t m = 0; m < profile.size(); ++m)
            {
                if(profile[m] < (int)m_parameters.kmerThreshold)
                {
                    allOK = false;
                    break;
                }
            }

            if(allOK)
            {
                outStr = inCopy;
                return true;
            }
        }

        inCopy[i] = cb;
    }

    return false;
}

// Update the bit vector with the kmers that were assembled into str
void GraphCompare::markVariantSequenceKmers(const std::string& str)
{
    assert(str.size() >= m_parameters.kmer);
    size_t n = str.size() - m_parameters.kmer + 1;

    for(size_t i = 0; i < n; ++i)
    {
        std::string kseq = str.substr(i, m_parameters.kmer);
        BWTInterval interval = BWTAlgorithms::findInterval(m_parameters.pVariantBWT, kseq);
        if(interval.isValid())
        {
            for(int64_t j = interval.lower; j <= interval.upper; ++j)
                m_parameters.pBitVector->updateCAS(j, false, true);
        }

        // Mark the reverse complement k-mers too
        std::string rc_kseq = reverseComplement(kseq);
        interval = BWTAlgorithms::findInterval(m_parameters.pVariantBWT, rc_kseq);
        if(interval.isValid())
        {
            for(int64_t j = interval.lower; j <= interval.upper; ++j)
                m_parameters.pBitVector->updateCAS(j, false, true);
        }
    }
}

// Update the counts of each error type
void GraphCompare::updateVariationCount(const BubbleResult& result)
{
    std::string tsM;
    std::string vsM;
    StdAlnTools::makePaddedStrings(result.targetString, result.sourceString, tsM, vsM);

    assert(tsM.size() == vsM.size());
    
//    std::cout << "TSM: " << tsM << "\n";
//    std::cout << "VSM: " << vsM << "\n";

    // Count differences
    bool inIns = false;
    bool inDel = false;
    for(size_t i = 0; i < tsM.size(); ++i)
    {
        if(tsM[i] != '-' && vsM[i] != '-' && vsM[i] != tsM[i])
        {
            m_stats.numSubs += 1;
        }
        else if(tsM[i] == '-')
        {
            if(!inIns)
                m_stats.numInsertions += 1;
        }
        else if(vsM[i] == '-')
        {
            if(!inDel)
                m_stats.numDeletions += 1;
        }

        inIns = tsM[i] == '-';
        inDel = vsM[i] == '-';
    }
}

IntVector GraphCompare::makeCountProfile(const std::string& str, size_t k, const BWT* pBWT, int max)
{
    IntVector out;
    if(str.size() < k)
        return out;

    for(size_t i = 0; i < str.size() - k + 1; ++i)
    {
        int count = BWTAlgorithms::countSequenceOccurrences(str.substr(i, k), pBWT);
        out.push_back(count > max ? max : count);
    }
    return out;
}

void GraphCompare::debug(const std::string& debugFilename)
{
    std::cout << "Debug file: " << debugFilename << "\n";   
    std::istream* pReader = createReader(debugFilename);
    
    std::string line;
    StringVector kmerVector;
    while(getline(*pReader, line))
    {
        StringVector fields = split(line, '\t');

        if(fields[0] == "NEXT")
        {
            // Process the set of kmers
            for(size_t i = 0; i < kmerVector.size(); ++i)
            {
                std::string kmer = kmerVector[i];
                size_t bc = BWTAlgorithms::countSequenceOccurrences(kmer, m_parameters.pBaseBWT);
                size_t vc = BWTAlgorithms::countSequenceOccurrences(kmer, m_parameters.pVariantBWT);
                size_t rc = BWTAlgorithms::countSequenceOccurrences(kmer, m_parameters.pReferenceBWT);
                AlphaCount64 aec = BWTAlgorithms::calculateDeBruijnExtensionsSingleIndex(kmer, m_parameters.pVariantBWT, ED_ANTISENSE);
                AlphaCount64 sec = BWTAlgorithms::calculateDeBruijnExtensionsSingleIndex(kmer, m_parameters.pVariantBWT, ED_SENSE);
                std::cout << kmer << " BC:" << bc << " VC:" << vc << " RC:" << rc << " SEC:" << sec << " AEC: " << aec << "\n";
            }
         
            if(!kmerVector.empty())
            {
                BubbleResult bubbleResult = processVariantKmerAggressive(kmerVector[kmerVector.size() / 2], 0);

                if(bubbleResult.returnCode == BRC_OK)
                {
                    std::stringstream baseVCFSS;
                    std::stringstream variantVCFSS;
                    std::string kmer = ".";
                    DindelReturnCode drc = DindelUtil::runDindelPairMatePair(kmer,
                                                                             bubbleResult.sourceString,
                                                                             bubbleResult.targetString,
                                                                             m_parameters,
                                                                             baseVCFSS,
                                                                             variantVCFSS);
                    
                    if(drc == DRC_OK)
                    {
                        std::cout << "BASE: " << baseVCFSS.str() << "\n";
                        std::cout << "VAR: " << variantVCFSS.str() << "\n";
                    }
                    else
                    {
                        std::cout << "Dindel fail: " << drc << "\n";
                    }
                }
            }
            kmerVector.clear();
        }
        else if(fields.size() == 4)
        {
            kmerVector.push_back(fields[0]);
        }
        else
        {
            std::cout << "Processing " << line << "\n";
        }
    }

    
}

//
// GraphCompareAggregateResult
//
GraphCompareAggregateResults::GraphCompareAggregateResults(const std::string& fileprefix) : m_baseVCFFile(fileprefix + ".base.vcf","w"),
                                                                                            m_variantVCFFile(fileprefix + ".variant.vcf","w"),
                                                                                            m_numVariants(0)
{
    //
    m_pWriter = createWriter(fileprefix + ".strings.fa");
    
    //
    m_baseVCFFile.outputHeader("stub", "stub");
    m_variantVCFFile.outputHeader("stub", "stub");

    // Initialize mutex
    int ret = pthread_mutex_init(&m_mutex, NULL);
    if(ret != 0)
    {
        std::cerr << "Mutex initialization failed with error " << ret << ", aborting" << std::endl;
        exit(EXIT_FAILURE);
    }
}

//
GraphCompareAggregateResults::~GraphCompareAggregateResults()
{
    delete m_pWriter;

    int ret = pthread_mutex_destroy(&m_mutex);
    if(ret != 0)
    {
        std::cerr << "Mutex destruction failed with error " << ret << ", aborting" << std::endl;
        exit(EXIT_FAILURE);
    }
}

//
void GraphCompareAggregateResults::updateShared(const GraphCompareStats stats)
{
    pthread_mutex_lock(&m_mutex);
    m_stats.add(stats);
    pthread_mutex_unlock(&m_mutex);
}

void GraphCompareAggregateResults::process(const SequenceWorkItem& /*item*/, const GraphCompareResult& result)
{
    assert(result.varStrings.size() == result.baseStrings.size());
    for(size_t i = 0; i < result.varStrings.size(); ++i)
    {
        // Write to the variants file
        std::stringstream baseIDMaker;
        std::stringstream baseMeta;
        baseIDMaker << "base-" << m_numVariants;
        baseMeta << "coverage=" << result.baseCoverages[i];

        SeqItem item1 = { baseIDMaker.str(), result.baseStrings[i] };
        item1.write(*m_pWriter, baseMeta.str());

        std::stringstream varIDMaker;
        std::stringstream varMeta;
        varIDMaker << "variant-" << m_numVariants;
        varMeta << "coverage=" << result.varCoverages[i];
        SeqItem item2 = { varIDMaker.str(), result.varStrings[i] };
        item2.write(*m_pWriter, varMeta.str());
        m_numVariants += 1;
    }

    assert(result.baseVCFStrings.size() == result.variantVCFStrings.size());
    for(size_t i = 0; i < result.baseVCFStrings.size(); ++i)
    {
        m_baseVCFFile.getOutputStream() << result.baseVCFStrings[i];
        m_variantVCFFile.getOutputStream() << result.variantVCFStrings[i];
    }
}

//
void GraphCompareAggregateResults::printStats() const
{
    m_stats.print();
}<|MERGE_RESOLUTION|>--- conflicted
+++ resolved
@@ -191,13 +191,7 @@
  
                     std::stringstream baseVCFSS;
                     std::stringstream variantVCFSS;
-<<<<<<< HEAD
-
-                    DindelReturnCode drc = DindelUtil::runDindelPairMatePair(bubbleResult.targetString,
-                                                                     bubbleResult.sourceString,
-                                                                     m_parameters,
-                                                                     baseVCFSS,
-                                                                     variantVCFSS);
+                    
                     /*
                     DindelReturnCode drc = DindelUtil::runNaiveCaller(bubbleResult.targetString,
                                                                       bubbleResult.sourceString,
@@ -206,8 +200,6 @@
                                                                       variantVCFSS);
                     */
 
-=======
-               
                     DindelReturnCode drc = DindelUtil::runDindelPairMatePair(kmer,
                                                                              bubbleResult.sourceString,
                                                                              bubbleResult.targetString,
@@ -217,7 +209,6 @@
                     //std::cout << "base:    " << baseVCFSS.str() << "\n";
                     //std::cout << "variant: " << variantVCFSS.str() << "\n";
                     
->>>>>>> e3d93ae3
                     if(drc == DRC_OK)
                     {                        
                         result.baseVCFStrings.push_back(baseVCFSS.str());
@@ -233,8 +224,6 @@
 
         for(int64_t i = rc_interval.lower; i <= rc_interval.upper; ++i)
             m_parameters.pBitVector->set(i, true);
-
-        exit(0);
     }
     
     return result;
