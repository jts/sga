--- conflicted
+++ resolved
@@ -32,13 +32,9 @@
         GraphCompare.h GraphCompare.cpp \
         HapgenProcess.h HapgenProcess.cpp \
         ExtensionDP.h ExtensionDP.cpp \
-<<<<<<< HEAD
         VariationBubbleBuilder.h VariationBubbleBuilder.cpp \
         HaplotypeBuilder.h HaplotypeBuilder.cpp \
-        GapFillProcess.h GapFillProcess.cpp
-=======
+        GapFillProcess.h GapFillProcess.cpp \
         MetAssembleProcess.h MetAssembleProcess.cpp \
         MetagenomeBuilder.h MetagenomeBuilder.cpp \
-        BuilderCommon.h BuilderCommon.cpp \
-        VariationBubbleBuilder.h VariationBubbleBuilder.cpp
->>>>>>> d7c4b2b9
+        BuilderCommon.h BuilderCommon.cpp 