noinst_LIBRARIES = libalgorithm.a

libalgorithm_a_CPPFLAGS = \
	-I$(top_srcdir)/Bigraph \
	-I$(top_srcdir)/Util \
	-I$(top_srcdir)/StringGraph \
	-I$(top_srcdir)/SQG \
	-I$(top_srcdir)/SuffixTools \
	-I$(top_srcdir)/Thirdparty \
    -I$(top_srcdir)/Concurrency

libalgorithm_a_SOURCES = \
        OverlapAlgorithm.h OverlapAlgorithm.cpp \
        ErrorCorrect.h ErrorCorrect.cpp \
		SearchSeed.h SearchSeed.cpp \
		OverlapBlock.h OverlapBlock.cpp \
		SearchHistory.h SearchHistory.cpp \
        ErrorCorrectProcess.h ErrorCorrectProcess.cpp \
        QCProcess.h QCProcess.cpp \
        OverlapTools.h OverlapTools.cpp \
		DPAlignment.h DPAlignment.cpp \
        ConnectProcess.h ConnectProcess.cpp \
        StringGraphGenerator.h StringGraphGenerator.cpp \
        FMMergeProcess.h FMMergeProcess.cpp \
        StatsProcess.h StatsProcess.cpp \
        ClusterProcess.h ClusterProcess.cpp \
        ReadCluster.h ReadCluster.cpp \
        LRAlignment.h LRAlignment.cpp \
        LRCorrectionAlgorithm.h LRCorrectionAlgorithm.cpp \
        LRCorrectionProcess.h LRCorrectionProcess.cpp \
        StringThreader.h StringThreader.cpp \
        GraphCompare.h GraphCompare.cpp \
        HapgenProcess.h HapgenProcess.cpp \
        ExtensionDP.h ExtensionDP.cpp \
        VariationBubbleBuilder.h VariationBubbleBuilder.cpp \
        HaplotypeBuilder.h HaplotypeBuilder.cpp \
        GapFillProcess.h GapFillProcess.cpp \
        MetAssembleProcess.h MetAssembleProcess.cpp \
        MetagenomeBuilder.h MetagenomeBuilder.cpp \
<<<<<<< HEAD
        HapgenUtil.h HapgenUtil.cpp \
        BuilderCommon.h BuilderCommon.cpp 
=======
        BuilderCommon.h BuilderCommon.cpp \
	DindelRealignWindow.h DindelRealignWindow.cpp \
	DindelHMM.h DindelHMM.cpp
>>>>>>> 08720751
<|MERGE_RESOLUTION|>--- conflicted
+++ resolved
@@ -37,11 +37,7 @@
         GapFillProcess.h GapFillProcess.cpp \
         MetAssembleProcess.h MetAssembleProcess.cpp \
         MetagenomeBuilder.h MetagenomeBuilder.cpp \
-<<<<<<< HEAD
         HapgenUtil.h HapgenUtil.cpp \
-        BuilderCommon.h BuilderCommon.cpp 
-=======
         BuilderCommon.h BuilderCommon.cpp \
-	DindelRealignWindow.h DindelRealignWindow.cpp \
-	DindelHMM.h DindelHMM.cpp
->>>>>>> 08720751
+        DindelRealignWindow.h DindelRealignWindow.cpp \
+        DindelHMM.h DindelHMM.cpp