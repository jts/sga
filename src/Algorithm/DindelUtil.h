--- conflicted
+++ resolved
@@ -30,27 +30,12 @@
 namespace DindelUtil
 {
     // Run dindel on a pair of samples
-<<<<<<< HEAD
-    DindelReturnCode runDindelPairMatePair(const std::string& normalString,
-                                   const std::string& variantString,
-                                   const GraphCompareParameters& parameters,
-                                   std::ostream& baseOut,
-                                   std::ostream& variantOut);
-=======
-    DindelReturnCode runDindelPair(const std::string& normalString, 
-                                   const std::string& variantString, 
-                                   const GraphCompareParameters& parameters,
-                                   std::ostream& baseOut,
-                                   std::ostream& variantOut);
-
-    // Run dindel on a pair of samples
     DindelReturnCode runDindelPairMatePair(const std::string& id,
                                            const std::string& normalString,
                                            const std::string& variantString,
                                            const GraphCompareParameters& parameters,
                                            std::ostream& baseOut,
                                            std::ostream& variantOut);
->>>>>>> e3d93ae3
 
     // Run a naive caller
     DindelReturnCode runNaiveCaller(const std::string& normalString,
