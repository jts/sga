--- conflicted
+++ resolved
@@ -1463,12 +1463,9 @@
                               std::ostream& out,
                               const std::string id = ".")
 {
-<<<<<<< HEAD
     PROFILE_FUNC("DindelRealignWindow::run")
 
-=======
     this->m_outputID = id;
->>>>>>> e3d93ae3
     if (algorithm == "hmm")
     {
         algorithm_hmm(out);
