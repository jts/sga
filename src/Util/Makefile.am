noinst_LIBRARIES = libutil.a

libutil_a_CPPFLAGS = \
	-I$(top_srcdir)/Bigraph \
	-I$(top_srcdir)/Thirdparty

libutil_a_SOURCES = \
        Util.h Util.cpp \
		Alphabet.h Alphabet.cpp \
        Contig.h Contig.cpp \
        ReadTable.h ReadTable.cpp \
        ReadInfoTable.h ReadInfoTable.cpp \
        SeqReader.h SeqReader.cpp \
        DNAString.h DNAString.cpp \
        Match.h Match.cpp \
        Pileup.h Pileup.cpp \
		BitChar.h BitChar.cpp \
		Interval.h Interval.cpp \
		SeqCoord.h SeqCoord.cpp \
		MultiOverlap.h MultiOverlap.cpp \
		QualityVector.h QualityVector.cpp \
		Stats.h Stats.cpp \
		SeqTrie.h SeqTrie.cpp \
		SeqDAVG.h SeqDAVG.cpp \
		Quality.h Quality.cpp \
		PrimerScreen.h PrimerScreen.cpp \
		BitVector.h BitVector.cpp \
        CorrectionThresholds.h CorrectionThresholds.cpp \
        KmerDistribution.h KmerDistribution.cpp \
        ClusterReader.h ClusterReader.cpp \
        MultiAlignment.h MultiAlignment.cpp \
		StdAlnTools.h StdAlnTools.cpp \
        VCFUtil.h VCFUtil.cpp \
<<<<<<< HEAD
        QualityTable.h QualityTable.cpp \
=======
        BloomFilter.h BloomFilter.cpp \
>>>>>>> c49ff800
        Timer.h \
        EncodedString.h \
        DNACodec.h \
        DNADouble.h \
        BWT4Codec.h \
        BWTCodec.h \
        DNACodec.h \
        NoCodec.h \
        QualityCodec.h \
        SimpleAllocator.h \
        SimplePool.h \
        mkqs.h \
        bucketSort.h \
        HashMap.h \
        Profiler.h \
		Metrics.h
<|MERGE_RESOLUTION|>--- conflicted
+++ resolved
@@ -31,11 +31,8 @@
         MultiAlignment.h MultiAlignment.cpp \
 		StdAlnTools.h StdAlnTools.cpp \
         VCFUtil.h VCFUtil.cpp \
-<<<<<<< HEAD
         QualityTable.h QualityTable.cpp \
-=======
         BloomFilter.h BloomFilter.cpp \
->>>>>>> c49ff800
         Timer.h \
         EncodedString.h \
         DNACodec.h \
